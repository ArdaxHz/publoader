--- conflicted
+++ resolved
@@ -57,10 +57,7 @@
 ):
     """Setup the logger for an extension.
     The extension folder name will be the same as the logger_name.
-<<<<<<< HEAD
-=======
 
->>>>>>> 8124b249
     logger_filename must not contain an extension.
     """
     setup_logs(
