import logging
import time
from collections import deque
from typing import Dict, List, Optional

import natsort
import gridfs
from gridfs import GridOut

from publoader.http.properties import RequestError
from publoader.models.database import (
    update_database,
)
from publoader.models.dataclasses import Chapter
from publoader.utils.config import (
    md_upload_api_url,
    ratelimit_time,
    upload_retry,
)
from publoader.utils.misc import flatten, get_md_api
from publoader.webhook import PubloaderNotIndexedWebhook

logger = logging.getLogger("publoader-uploader")

uploaded_list = deque()


class UploaderProcess:
    def __init__(
        self,
        upload_chapter: dict,
        http_client,
        images: list,
        **kwargs,
    ):
        upload_chapter.pop("images")
        self.chapter = Chapter(**upload_chapter)
        self.http_client = http_client
        self.extension_name = self.chapter.extension_name
        self.mangadex_manga_id = upload_chapter.get("mangadex_manga_id", "")
        self.mangadex_group_id = upload_chapter.get("mangadex_group_id", "")
        self.image_ids = images
        self.image_ids_str = [str(img._id) for img in self.image_ids]

        self.manga_generic_error_message = (
            f"Extension: {self.extension_name}, "
            f"Manga: {self.chapter.manga_name}, "
            f"{self.mangadex_manga_id} - {self.chapter.manga_id}, "
            f"chapter: {self.chapter.chapter_id}, "
            f"number: {self.chapter.chapter_number!r}, "
            f"volume: {self.chapter.chapter_volume!r}, "
            f"language: {self.chapter.chapter_language!r}, "
            f"title: {self.chapter.chapter_title!r}"
        )

        self.upload_retry_total = upload_retry
        self.images_upload_session = 10
        self.images_to_upload_ids: List[str] = []
        self.images_to_upload_names = {}
        self.upload_session_id: Optional[str] = None
        self.failed_image_upload = False
        self.successful_upload_id: Optional[str] = None

    def _images_upload(self, image_batch: Dict[str, bytes]):
        """Upload the images"""
        try:
            image_upload_response = self.http_client.post(
                f"{md_upload_api_url}/{self.upload_session_id}",
                files=image_batch,
            )
        except (RequestError,) as e:
            logger.error(e)
            return

        # Some images returned errors
        uploaded_image_data = image_upload_response.data
        successful_upload_data = uploaded_image_data["data"]
        if uploaded_image_data["errors"] or uploaded_image_data["result"] == "error":
            logger.warning(f"Some images errored out.")
            return
        return successful_upload_data

    def _upload_images(self, image_batch: Dict[str, bytes]) -> bool:
        """Try to upload every 10 (default) images to the upload session."""
        # No images to upload
        if not image_batch:
            return True

        successful_upload_message = "Success: Uploaded page {}, size: {} bytes."

        image_batch_list = list(image_batch.keys())
        print(
            f"Uploading images {int(image_batch_list[0]) + 1} to "
            f"{int(image_batch_list[-1]) + 1}."
        )
        logger.debug(
            f"Uploading images {int(image_batch_list[0]) + 1} to "
            f"{int(image_batch_list[-1]) + 1}."
        )

        for retry in range(upload_retry):
            successful_upload_data = self._images_upload(image_batch)

            # Add successful image uploads to the image ids array
            for uploaded_image in successful_upload_data:
                if successful_upload_data.index(uploaded_image) == 0:
                    logger.info(f"Success: Uploaded images {successful_upload_data}")

                uploaded_image_attributes = uploaded_image["attributes"]
                uploaded_filename = uploaded_image_attributes["originalFileName"]
                file_size = uploaded_image_attributes["fileSize"]

                self.images_to_upload_ids.insert(
                    int(uploaded_filename), uploaded_image["id"]
                )
                original_filename = self.images_to_upload_names[uploaded_filename]

                print(successful_upload_message.format(original_filename, file_size))

            # Length of images array returned from the api is the same as the array
            # sent to the api
            if len(successful_upload_data) == len(image_batch):
                logger.info(
                    f"Uploaded images {int(image_batch_list[0]) + 1} to "
                    f"{int(image_batch_list[-1]) + 1}."
                )
                self.failed_image_upload = False
                break
            else:
                # Update the images to upload dictionary with the images that failed
                image_batch = {
                    k: v
                    for (k, v) in image_batch.items()
                    if k
                    not in [
                        i["attributes"]["originalFileName"]
                        for i in successful_upload_data
                    ]
                }
                logger.warning(
                    f"Some images didn't upload, retrying. Failed images: {image_batch}"
                )
                self.failed_image_upload = True
                continue

        return self.failed_image_upload

    def get_images_to_upload(self, images_to_read: List[GridOut]) -> Dict[str, bytes]:
        """Read the image data from the zip as list."""
        logger.info(
            f"Reading data for images: {[img.filename for img in images_to_read]}"
        )
        # Dictionary to store the image index to the image bytes
        files: Dict[str, bytes] = {}
        for array_index, image in enumerate(images_to_read, start=1):
            # Get index of the image in the images array
            renamed_file = str(self.image_ids_str.index(str(image._id)))
            # Keeps track of which image index belongs to which image name
            self.images_to_upload_names.update({renamed_file: image.filename})
            files.update({renamed_file: image.read()})
        return files

    def remove_upload_session(self, session_id: Optional[str] = None):
        """Delete the upload session."""
        if session_id is None:
            session_id = self.upload_session_id

        try:
            self.http_client.delete(
                f"{md_upload_api_url}/{session_id}",
                successful_codes=[404],
            )
        except RequestError as e:
            logger.error(e)
        logger.info(f"Sent {session_id} to be deleted.")

    def _delete_exising_upload_session(self):
        """Remove any exising upload sessions to not error out as mangadex only allows one upload session at a time."""
        logger.debug(
            f"Checking for upload sessions for manga {self.mangadex_manga_id}, chapter {self.chapter}."
        )

        try:
            existing_session = self.http_client.get(
                f"{md_upload_api_url}", successful_codes=[404]
            )
        except RequestError as e:
            logger.error(e)
        else:
            if (
                existing_session.status_code == 200
                and existing_session.data is not None
            ):
                logger.debug(f"Existing upload session data: {existing_session.data}")
                self.remove_upload_session(existing_session.data["data"]["id"])
                return
            elif existing_session.status_code == 404:
                return

        logger.error("Exising upload session not deleted.")
        raise Exception(f"Couldn't delete existing upload session.")

    def _create_upload_session(self) -> Optional[dict]:
        """Try to create an upload session 3 times."""
        try:
            self._delete_exising_upload_session()
        except Exception as e:
            logger.error(e)
        else:
            # Start the upload session
            try:
                upload_session_response = self.http_client.post(
                    f"{md_upload_api_url}/begin",
                    json={
                        "manga": self.mangadex_manga_id,
                        "groups": [self.mangadex_group_id],
                    },
                    tries=1,
                )
            except (RequestError,) as e:
                logger.error(e)
            else:
                if upload_session_response.ok:
                    return upload_session_response.data

        # Couldn't create an upload session, skip the chapter
        upload_session_response_json_message = (
            f"Couldn't create an upload session for "
            f"{self.manga_generic_error_message}."
        )
        logger.error(f"{upload_session_response_json_message} {self.chapter}")
        print(f"{upload_session_response_json_message}")
        return

    def _commit_chapter(self) -> bool:
        """Try commit the chapter to mangadex."""
        payload = {
            "chapterDraft": {
                "volume": self.chapter.chapter_volume,
                "chapter": self.chapter.chapter_number,
                "title": self.chapter.chapter_title,
                "translatedLanguage": self.chapter.chapter_language,
                "externalUrl": self.chapter.chapter_url,
            },
            "pageOrder": (
                self.images_to_upload_ids if not self.failed_image_upload else []
            ),
<<<<<<< HEAD
            "termsAccepted": True
=======
>>>>>>> 36be6e36
        }

        # if (
        #     self.chapter.chapter_expire is not None
        #     and self.chapter.chapter_expire > datetime.now()
        # ):
        #     payload["chapterDraft"]["publishAt"] = self.chapter.chapter_expire.strftime(
        #         "%Y-%m-%dT%H:%M:%S"
        #     )

        logger.info(f"Commit payload: {payload}")

        try:
            chapter_commit_response = self.http_client.post(
                f"{md_upload_api_url}/{self.upload_session_id}/commit",
                json=payload,
            )
        except RequestError as e:
            logger.error(e)
            return False

        if chapter_commit_response.status_code == 200:
            if chapter_commit_response.data is not None:
                self.successful_upload_id = chapter_commit_response.data["data"]["id"]
                self.chapter.md_chapter_id = self.successful_upload_id

                successful_upload_message = f"Committed {self.successful_upload_id} - {self.chapter.chapter_id} for"
                logger.info(f"{successful_upload_message} {self.chapter}")
                print(f"{successful_upload_message} {self.manga_generic_error_message}")
                return True
            else:
                chapter_commit_response_json_message = f"Couldn't convert successful chapter commit api response into a json"
                logger.warning(
                    f"{chapter_commit_response_json_message} for {self.chapter}"
                )
                print(chapter_commit_response_json_message)
            return True

        logger.error(f"Couldn't commit {self.chapter}")
        print(
            f"Couldn't commit {self.upload_session_id}: {self.manga_generic_error_message}."
        )
        self.remove_upload_session()
        return False

    def start_upload(self) -> bool:
        upload_session_response_json = self._create_upload_session()
        if upload_session_response_json is None:
            return False

        self.upload_session_id = upload_session_response_json["data"]["id"]
        logger.info(
            f"Created upload session: {self.upload_session_id} - {self.chapter}"
        )

        if self.image_ids is not None and self.image_ids:
            valid_images_to_upload_names = [
                self.image_ids[l : l + self.images_upload_session]
                for l in range(0, len(self.image_ids), self.images_upload_session)
            ]
            print(f"{len(flatten(valid_images_to_upload_names))} images to upload.")

            for images_array in valid_images_to_upload_names:
                images_to_upload = self.get_images_to_upload(images_array)
                self._upload_images(images_to_upload)

                # Don't upload rest of the chapter's images if the images before failed
                if self.failed_image_upload:
                    break

        # Skip chapter upload and delete upload session
        if self.failed_image_upload:
            failed_image_upload_message = f"Couldn't upload images for {self.upload_session_id}: {self.manga_generic_error_message}."
            print(failed_image_upload_message)
            logger.error(f"{failed_image_upload_message} {self.chapter}")

        chapter_committed = self._commit_chapter()
        if not chapter_committed:
            self.remove_upload_session()
            return False
        return True


def run(item, http_client, queue_webhook, database_connection, **kwargs):
    if "images" in item:
        image_filestream = gridfs.GridFS(database_connection, "images")
        images = image_filestream.find({"_id": {"$in": item["images"]}})
        image_ids = list(natsort.natsorted(images, key=lambda x: x.filename))
    else:
        images = []
        image_ids = []

    chapter_uploader = UploaderProcess(item, http_client, image_ids)
    uploaded = chapter_uploader.start_upload()

    successful_upload_id = chapter_uploader.successful_upload_id
    item["md_chapter_id"] = successful_upload_id

    queue_webhook.add_chapter(item, processed=uploaded)

    database_connection["to_upload"].delete_one({"_id": {"$eq": item["_id"]}})
    if uploaded:
        database_connection["to_upload"].delete_one({"_id": {"$eq": item["_id"]}})

        if images:
            database_connection["images.files"].delete_many(
                {"_id": {"$in": [img._id for img in image_ids]}}
            )
            database_connection["images.chunks"].delete_many(
                {"files_id": {"$in": [img._id for img in image_ids]}}
            )

        if successful_upload_id is not None:
            uploaded_list.append(successful_upload_id)
            update_database(database_connection, item)


def fetch_data_from_database(database_connection):
    return [chapter for chapter in database_connection["to_upload"].find()]


def check_all_chapters_uploaded():
    """Check if all the chapters uploaded to MangaDex were indexed correctly."""
    logger.info(
        "Checking if all currently uploaded chapters are available on MangaDex."
    )
    print("Checking which chapters weren't indexed.")
    chapters_on_md = []

    # if self.clean_db:
    #     uploaded_chapter_ids.extend(
    #         [
    #             chapter.md_chapter_id
    #             for chapter in self.chapters_on_db
    #             if chapter.chapter_expire
    #             >= get_current_datetime()
    #             and chapter.md_chapter_id. is not None
    #         ]
    #     )

    uploaded_chapter_ids = list(set(uploaded_list))
    if uploaded_chapter_ids:
        logger.info(f"Uploaded chapters mangadex ids: {uploaded_chapter_ids}")
        uploaded_chapter_ids_split = [
            uploaded_chapter_ids[elem : elem + 100]
            for elem in range(0, len(uploaded_chapter_ids), 100)
        ]

        time.sleep(ratelimit_time * 3)
        for uploaded_ids in uploaded_chapter_ids_split:
            chapters_on_md.extend(
                get_md_api(
                    "chapter",
                    **{
                        "ids[]": uploaded_ids,
                        "order[createdAt]": "desc",
                        "includes[]": ["manga"],
                    },
                )
            )

        chapters_not_on_md = [
            chapter_id
            for chapter_id in uploaded_chapter_ids
            if chapter_id not in [chapter["id"] for chapter in chapters_on_md]
        ]

        chapters_indexed = [
            chapter_id
            for chapter_id in uploaded_chapter_ids
            if chapter_id not in chapters_not_on_md
        ]

        logger.info(f"Chapters not indexed: {chapters_not_on_md}")
        PubloaderNotIndexedWebhook(
            None,
            chapters_not_indexed=chapters_not_on_md,
            chapters_indexed=len(chapters_indexed),
        ).main()
    else:
        logger.info("No uploaded chapter mangadex ids.")

    uploaded_list.clear()<|MERGE_RESOLUTION|>--- conflicted
+++ resolved
@@ -245,10 +245,7 @@
             "pageOrder": (
                 self.images_to_upload_ids if not self.failed_image_upload else []
             ),
-<<<<<<< HEAD
             "termsAccepted": True
-=======
->>>>>>> 36be6e36
         }
 
         # if (
